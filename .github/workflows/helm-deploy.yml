name: "Helm test, build, push"

on:
  workflow_call:
    inputs:
      event_name:
        type: string
        required: true

env:
  REGISTRY: ghcr.io
  IMAGE_NAME: ${{ github.repository }}
  HELM_VERSION: 3.10.0
  CHART_DIR: deploy/cert-manager-webhook-he/
  CHART_NAME: cert-manager-webhook-he

jobs:
  helm-test:
    runs-on: ubuntu-latest
    steps:

      # debug
      - run: |
          echo "This job was triggered by this event: ${{ github.event_name }}"
          echo "This job is running on ${{ runner.os }}"
          echo "The name of your branch is ${{ github.ref }} and your repository is ${{ github.repository }}"

      - name: Checkout repo
        uses: actions/checkout@v4

      - name: install helm
        uses: Azure/setup-helm@v4
        with:
          version: v${{ env.HELM_VERSION }}

      - name: Run helm lint
        run: helm lint $CHART_DIR

  helm-package-release:
    needs: helm-test
    if: inputs.event_name != 'pull_request'
    runs-on: ubuntu-latest

    steps:

      - name: Checkout repo
        uses: actions/checkout@v4
        with:
          fetch-depth: 0 
          
      - name: Get last image tag
        uses: actions-ecosystem/action-get-latest-tag@v1
        id: get-latest-tag

<<<<<<< HEAD
      - name: Get last image tag
        uses: actions-ecosystem/action-get-latest-tag@v1
        id: get-latest-tag

=======
>>>>>>> 02cae3bd
      - name: Stripping v from version tag
        id: stripped-latest-tag
        run: |
          thetag = "{{ steps.get-latest-tag.outputs.tag }}"
          version = "${thetag/v//}"
          echo "Version: ${version}"
          echo "version=$version" >> "$GITHUB_OUTPUT"

      - name: Set image version in chart
        uses: mikefarah/yq@master
        with:
          cmd: yq -i '.image.tag = "${{ steps.stripped-latest-tag.outputs.tag }}"' "$CHART_DIR/values.yaml"
<<<<<<< HEAD

=======
      
>>>>>>> 02cae3bd
      - name: Discover helm chart version
        id: chart-get-semver
        uses: mikefarah/yq@master
        with:
          cmd: yq -r .version "$CHART_DIR/Chart.yaml"
        
      - name: bump chart version
        #uses: actions-ecosystem/action-bump-semver@v1
        uses: fiddlermikey/action-bump-semver@main
        id: bump-chart-semver
        with:
          current_version: ${{ steps.chart-get-semver.outputs.result }}
          level: patch

      - name: Update chart version in Chart.yaml
        uses: mikefarah/yq@master
        with:
          cmd: yq -i '.version = "${{ steps.bump-chart-semver.outputs.new_version }}"' "$CHART_DIR/Chart.yaml"

      - name: Log in to the Container registry
        if: github.ref_type != 'pull_request'
        uses: docker/login-action@v3
        with:
          registry: ${{ env.REGISTRY }}
          username: ${{ github.actor }}
          password: ${{ secrets.GITHUB_TOKEN }}

      - name: Create helm package
        run: helm package $CHART_DIR

      - name: Push helm package to OCI registry
        run: |
          helm push ${CHART_NAME}-${{ steps.bump-chart-semver.outputs.new_version }}.tgz oci://${{ env.REGISTRY }}/${{ github.repository_owner }}/charts

      - name: Commit changed files
        uses: stefanzweifel/git-auto-commit-action@v5
        with:
          file_pattern: "${{ env.CHART_DIR }}/*"
          commit_message: "Autoupdate: image tag (values.yaml) to ${{ steps.image-tag.outputs.tag }}, chart tag (Chart.yaml) to ${{ steps.bump-chart-semver.outputs.new_version }}"<|MERGE_RESOLUTION|>--- conflicted
+++ resolved
@@ -52,13 +52,6 @@
         uses: actions-ecosystem/action-get-latest-tag@v1
         id: get-latest-tag
 
-<<<<<<< HEAD
-      - name: Get last image tag
-        uses: actions-ecosystem/action-get-latest-tag@v1
-        id: get-latest-tag
-
-=======
->>>>>>> 02cae3bd
       - name: Stripping v from version tag
         id: stripped-latest-tag
         run: |
@@ -71,11 +64,7 @@
         uses: mikefarah/yq@master
         with:
           cmd: yq -i '.image.tag = "${{ steps.stripped-latest-tag.outputs.tag }}"' "$CHART_DIR/values.yaml"
-<<<<<<< HEAD
 
-=======
-      
->>>>>>> 02cae3bd
       - name: Discover helm chart version
         id: chart-get-semver
         uses: mikefarah/yq@master
