# The GroupName here is used to identify your company or business unit that
# created this webhook.
# For example, this may be "acme.mycompany.com".
# This name will need to be referenced in each Issuer's `webhook` stanza to
# inform cert-manager of where to send ChallengePayload resources in order to
# solve the DNS01 challenge.
# This group name should be **unique**, hence using your own company's domain
# here is recommended.
groupName: acme.xdb.me
certManager:
  namespace: cert-manager
  serviceAccountName: cert-manager
image:
<<<<<<< HEAD
  repository: ghcr.io/mmoerz/cert-manager-webhook-he
  tag: 0.0.6
=======
  repository: ghcr.io/waldner/cert-manager-webhook-he
  tag: 0.0.0
>>>>>>> 2042e2ee
  pullPolicy: IfNotPresent
nameOverride: ""
fullnameOverride: ""
service:
  type: ClusterIP
  port: 443
resources: {}
# We usually recommend not to specify default resources and to leave this as a conscious
# choice for the user. This also increases chances charts run on environments with little
# resources, such as Minikube. If you do want to specify resources, uncomment the following
# lines, adjust them as necessary, and remove the curly braces after 'resources:'.
# limits:
#  cpu: 100m
#  memory: 128Mi
# requests:
#  cpu: 100m
#  memory: 128Mi

imagePullSecrets: []
nodeSelector: {}
tolerations: []
affinity: {}
auth:
  # ugly hack - hardcode the use of secrets
  useSecrets: true
  # override these if `useSecrets` is false
  heUsername: ""
  hePassword: ""
  heApiKey: ""
rbac:
  # This controls which namespaces the webhook will be able to read
  # secrets from. BEWARE: AN EMPTY ARRAY MEANS THAT A ClusterRole WILL BE CREATED.
  secretNamespaces: [default]
  secretNames:
    - he-credentials<|MERGE_RESOLUTION|>--- conflicted
+++ resolved
@@ -11,13 +11,8 @@
   namespace: cert-manager
   serviceAccountName: cert-manager
 image:
-<<<<<<< HEAD
   repository: ghcr.io/mmoerz/cert-manager-webhook-he
-  tag: 0.0.6
-=======
-  repository: ghcr.io/waldner/cert-manager-webhook-he
-  tag: 0.0.0
->>>>>>> 2042e2ee
+  tag: 0.1.0
   pullPolicy: IfNotPresent
 nameOverride: ""
 fullnameOverride: ""
